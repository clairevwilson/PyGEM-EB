"""
Climate class for PyGEM Energy Balance

@author: clairevwilson
"""
# Built-in libraries
import threading
import os,sys
<<<<<<< HEAD
import time
=======
# External libraries
import pandas as pd
import numpy as np
import xarray as xr
# Local libraries
>>>>>>> a27e2648
import pygem_eb.input as eb_prms

class Climate():
    """
    Climate-related functions. If use_AWS = True in the input, the climate 
    dataset will be filled with as many AWS variables as exist before turning 
    to reanalysis data to fill the necessary variables. If use_AWS = False,
    only reanalysis data will be used.
    """
    def __init__(self,args):
        """
        Initializes glacier information and creates the dataset where 
        climate data will be stored.
        """
        # start timer
        self.start_time = time.time()

        # load args and run information
        self.args = args
        self.dates = pd.date_range(args.startdate,args.enddate,freq='h')
        self.dates_UTC = self.dates - args.timezone
        n_time = len(self.dates)
        self.elev = args.elev

        # glacier cenlat and lon
        self.lat = args.lat
        self.lon = args.lon

        # define reanalysis variables
        self.get_vardict()
        self.all_vars = ['temp','tp','rh','uwind','vwind','sp','SWin','LWin',
                            'bcwet','bcdry','ocwet','ocdry','dustwet','dustdry']
        if not self.args.use_AWS:
            self.measured_vars = []
        
        # default to wind direction being calculated
        self.wind_direction = True

        # create empty dataset
        nans = np.ones(n_time)*np.nan
        self.cds = xr.Dataset(data_vars = dict(
                SWin = (['time'],nans,{'units':'J m-2'}),
                SWout = (['time'],nans,{'units':'J m-2'}),
                albedo = (['time'],nans,{'units':'-'}),
                LWin = (['time'],nans,{'units':'J m-2'}),
                LWout = (['time'],nans,{'units':'J m-2'}),
                NR = (['time'],nans,{'units':'J m-2'}),
                tcc = (['time'],nans,{'units':'-'}),
                rh = (['time'],nans,{'units':'%'}),
                uwind = (['time'],nans,{'units':'m s-1'}),
                vwind = (['time'],nans,{'units':'m s-1'}),
                wind = (['time'],nans,{'units':'m s-1'}),
                winddir = (['time'],nans,{'units':'o'}),
                bcdry = (['time'],nans,{'units':'kg m-2 s-1'}),
                bcwet = (['time'],nans,{'units':'kg m-2 s-1'}),
                ocdry = (['time'],nans,{'units':'kg m-2 s-1'}),
                ocwet = (['time'],nans,{'units':'kg m-2 s-1'}),
                dustdry = (['time'],nans,{'units':'kg m-2 s-1'}),
                dustwet = (['time'],nans,{'units':'kg m-2 s-1'}),
                temp = (['time'],nans,{'units':'C'}),
                tp = (['time'],nans,{'units':'m'}),
                sp = (['time'],nans,{'units':'Pa'})
                ),
                coords = dict(time=(['time'],self.dates)))
        self.n_time = n_time
        return
    
    def get_AWS(self,fp):
        """
        Loads available AWS data and determines which variables
        are remaining to come from reanalysis.
        """
        # load data
        df = pd.read_csv(fp,index_col=0)
        df = df.set_index(pd.to_datetime(df.index))

        # check dates of data match input dates
        data_start = pd.to_datetime(df.index.to_numpy()[0])
        data_end = pd.to_datetime(df.index.to_numpy()[-1])
        assert self.dates[0] >= data_start, f'Check input dates: start date before range of AWS data ({data_start})'
        assert self.dates[len(self.dates)-1] <= data_end, f'Check input dates: end date after range of AWS data ({data_end})'
        
        # reindex in case of MERRA-2 half-hour timesteps
        new_index = pd.DatetimeIndex(self.dates)
        index_joined = df.index.join(new_index, how='outer')
        df = df.reindex(index=index_joined).interpolate().reindex(new_index)

        # get AWS elevation
        self.AWS_elev = df.iloc[0]['z']

        # get the available variables
        all_AWS_vars = ['temp','tp','rh','uwind','vwind','sp','SWin','SWout','albedo',
                        'NR','LWin','LWout','bcwet','bcdry','ocwet','ocdry','dustwet','dustdry']
        AWS_vars = df.columns
        self.measured_vars = list(set(all_AWS_vars) & set(AWS_vars))

        # warning about wind speed
        uwind_measured = 'uwind' in AWS_vars
        vwind_measured = 'vwind' in AWS_vars
        if uwind_measured ^ vwind_measured:
            self.wind_direction = False
            print('WARNING! Wind speed was input as a scalar. Wind shading is not handled')
        
        # extract and store data
        for var in self.measured_vars:
            self.cds[var].values = df[var].astype(float)

        # figure out which data is still needed from reanalysis
        need_vars = [e for e in self.all_vars if e not in AWS_vars]

        # if net radiation was measured, don't need LWin
        if 'NR' in self.measured_vars:
            need_vars.remove('LWin')
            need_vars.remove('SWin')

        # if wind was input as a scalar, don't need the other direction of wind
        if not self.wind_direction:
            if uwind_measured:
                self.cds['vwind'].values = np.zeros(self.n_time)
                need_vars.remove('vwind')
            elif vwind_measured:
                self.cds['uwind'].values = np.zeros(self.n_time)
                need_vars.remove('uwind')
        return need_vars
    
    def get_reanalysis(self,vars):
        """
        Fetches reanalysis climate data variables.
        """
        dates = self.dates_UTC
        lat = self.lat
        lon = self.lon
        self.need_vars = vars
        use_threads = self.args.use_threads
        
        # interpolate data if time was input on the hour instead of half-hour
        interpolate = dates[0].minute != 30 and eb_prms.reanalysis == 'MERRA2'
        
        # get reanalysis data geopotential
        z_fp = self.reanalysis_fp + self.var_dict['elev']['fn']
        zds = xr.open_dataarray(z_fp)
        zds = zds.sel({self.lat_vn:lat,self.lon_vn:lon},method='nearest')
        zds = self.check_units('elev',zds)
        self.reanalysis_elev = zds.isel(time=0).values.ravel()[0]

        # define worker function for threading
        def access_cell(fn, var, result_dict):
            # open and check units of climate data
            ds = xr.open_dataset(fn)

            # index by lat and lon
            vn = self.var_dict[var]['vn'] 
            lat_vn,lon_vn = [self.lat_vn,self.lon_vn]
            if 'bc' in var or 'oc' in var or 'dust' in var:
                if eb_prms.reanalysis == 'ERA5-hourly':
                    lat_vn,lon_vn = ['lat','lon']
            ds = ds.sel({lat_vn:lat,lon_vn:lon}, method='nearest')[vn]

            # check the units
            ds = self.check_units(var,ds)

            if var != 'elev':
                dep_var = 'bc' in var or 'dust' in var or 'oc' in var
                if not dep_var and eb_prms.reanalysis == 'ERA5-hourly':
                    assert dates[0] >= pd.to_datetime(ds.time.values[0])
                    assert dates[-1] <= pd.to_datetime(ds.time.values[-1])
                    ds = ds.interp(time=dates)
                elif interpolate:
                    ds = ds.interp(time=dates)
                else:
                    ds = ds.sel(time=dates)
            
            assert np.abs(ds.coords[lat_vn].values - float(lat)) <= 0.5, 'Wrong grid cell accessed'
            assert np.abs(ds.coords[lon_vn].values - float(lon)) <= 0.5, 'Wrong grid cell accessed'
            # store result
            result_dict[var] = ds.values.ravel()
            ds.close()
            if not use_threads:
                return result_dict
        
        # initiate variables
        all_data = {}
        threads = []
        # loop through vars to initiate threads
        for var in vars:
            fn = self.reanalysis_fp + self.var_dict[var]['fn']
            if use_threads:
                thread = threading.Thread(target=access_cell,
                                        args=(fn, var, all_data))
                thread.start()
                threads.append(thread)
            else:
                all_data = access_cell(fn,var,all_data)
        if use_threads:
            # join threads
            for thread in threads:
                thread.join()

        # store data
        for var in vars:
            self.cds[var].values = all_data[var].ravel()
        return

    def adjust_to_elevation(self):
        """
        Adjusts elevation-dependent climate variables (temperature, precip,
        surface pressure).

        Parameters
        =========
        """
        # CONSTANTS
        LAPSE_RATE = eb_prms.lapserate
        PREC_GRAD = eb_prms.precgrad
        GRAVITY = eb_prms.gravity
        R_GAS = eb_prms.R_gas
        MM_AIR = eb_prms.molarmass_air

        # TEMPERATURE: correct according to lapserate
        temp_elev = self.AWS_elev if 'temp' in self.measured_vars else self.reanalysis_elev
        new_temp = self.cds.temp.values + LAPSE_RATE*(self.elev - temp_elev)
        if 'gulkana_22yrs' in self.args.AWS_fn and 'temp' in self.measured_vars:
            new_temp -= 1
            print('Reducing temperature for on-ice weather station')
            
        # PRECIP: correct according to lapse rate
        tp_elev = self.AWS_elev if 'tp' in self.measured_vars else self.reanalysis_elev
        new_tp = self.cds.tp.values*(1+PREC_GRAD*(self.elev-tp_elev))

        # SURFACE PRESSURE: correct according to barometric law
        sp_elev = self.AWS_elev if 'sp' in self.measured_vars else self.reanalysis_elev
        temp_sp_elev = new_temp + LAPSE_RATE*(sp_elev - self.elev) + 273.15
        ratio = ((new_temp + 273.15) / temp_sp_elev) ** (-GRAVITY*MM_AIR/(R_GAS*LAPSE_RATE))
        new_sp = self.cds.sp.values * ratio

        # Store adjusted values
        self.cds.temp.values = new_temp.ravel()
        self.cds.tp.values = new_tp.ravel()
        self.cds.sp.values = new_sp.ravel()
        return
    
    def check_ds(self):
        # Calculate wind speed and direction from u and v components
        # *** Add function which sends to WindMapper or uses a lookup table
        uwind = self.cds['uwind'].values
        vwind = self.cds['vwind'].values
        wind = np.sqrt(np.power(uwind,2)+np.power(vwind,2))
        winddir = np.arctan2(-uwind,-vwind) * 180 / np.pi
        self.cds['wind'].values = wind
        self.cds['winddir'].values = winddir

        if eb_prms.reanalysis == 'MERRA2':
            # Correct other MERRA-2 variables
            for var in eb_prms.bias_vars:
                from_MERRA = True if not self.args.use_AWS else var in self.need_vars
                if from_MERRA:
                    self.bias_adjust_quantile(var)
                    #  and eb_prms.bias_vars[var] == 'binned':
                    #     self.bias_adjust_binned(var)
                    # elif from_MERRA and eb_prms.bias_vars[var] == 'quantile':

        # Adjust elevation dependent variables
        self.adjust_to_elevation()
        
        # Adjust MERRA-2 deposition by reduction coefficient
        if eb_prms.reanalysis == 'MERRA2' and eb_prms.adjust_deposition:
            self.adjust_dep()

        # Check all variables are there
        failed = []
        for var in self.all_vars:
            data = self.cds[var].values
            if np.any(np.isnan(data)):
                failed.append(var)
        # Can input net radiation instead of incoming LW radiation
        if 'LWin' in failed and 'NR' in self.measured_vars:
            failed.remove('LWin')
        if len(failed) > 0:
            print('Missing data from',failed)
            self.exit()

        # Store the dataset as a netCDF
        if eb_prms.store_climate:
            out_fp = eb_prms.output_filepath + self.args.out + self.args.site + '_climate'
            self.cds.to_netcdf(out_fp+'.nc')
            print('Climate dataset saved to',out_fp+'.nc')
        
        time_elapsed = time.time()-self.start_time
        print(f'~ Loaded climate dataset in {time_elapsed:.1f} seconds ~')
        return
    
    def check_units(self,var,ds):
        # Define the units the model needs
        model_units = {'temp':'C','uwind':'m s-1','vwind':'m s-1',
                       'rh':'%','sp':'Pa','tp':'m s-1','elev':'m',
                       'SWin':'J m-2', 'LWin':'J m-2', 'NR':'J m-2', 'tcc':'-',
                       'bcdry':'kg m-2 s-1', 'bcwet':'kg m-2 s-1',
                       'ocdry':'kg m-2 s-1', 'ocwet':'kg m-2 s-1',
                       'dustdry':'kg m-2 s-1', 'dustwet':'kg m-2 s-1'}
        
        # Get the current variable's units
        units_in = ds.attrs['units'].replace('*','')
        units_out = model_units[var]

        # Check and make replacements
        if units_in != units_out:
            if var == 'temp' and units_in == 'K':
                ds = ds - 273.15
            elif var == 'rh' and units_in in ['-','0-1']:
                ds  = ds * 100
            elif var == 'tp':
                if units_in == 'kg m-2 s-1':
                    ds = ds / 1000 * 3600
                elif units_in == 'm':
                    ds = ds / 3600
            elif var in ['SWin','LWin','NR'] and units_in == 'W m-2':
                ds = ds * 3600
            elif var == 'elev' and units_in in ['m+2 s-2','m2 s-2']:
                ds = ds / eb_prms.gravity
            else:
                print(f'WARNING! Units did not match for {var} but were not updated')
                print(f'Previously {units_in}; should be {units_out}')
                print('Make a manual change in check_units (climate.py)')
                self.exit()
        return ds
    
    def adjust_dep(self):
        """
        Updates deposition based on preprocessed reduction coefficients
        """
        print('Hard-coded MERRA-2 to UK-ESM filepath for deposition adjustment')
        fn = self.reanalysis_fp + 'merra2_to_ukesm_conversion_map_MERRAgrid.nc'
        ds_f = xr.open_dataarray(fn)
        ds_f = ds_f.sel({self.lat_vn:self.lat,self.lon_vn:self.lon},method='nearest')
        f = ds_f.mean('time').values.ravel()[0]
        # To do time-moving monthly factors:
        # for date in ds_f.time.values:
        #     # select the reduction coefficient of the current month
        #     f = ds_f.sel(time=date).values[0]
        #     # index the climate dataset by the month and year
        #     month = pd.to_datetime(date).month
        #     year = pd.to_datetime(date).year
        #     idx_month = np.where(self.cds.coords['time'].dt.month.values == month)[0]
        #     idx_year = np.where(self.cds.coords['time'].dt.year.values == year)[0]
        #     idx = list(set(idx_month)&set(idx_year))
        #     # update dry and wet BC deposition
        #     self.cds['bcdry'][{'time':idx}] = self.cds['bcdry'][{'time':idx}] * f
        #     self.cds['bcwet'][{'time':idx}] = self.cds['bcwet'][{'time':idx}] * f
        self.cds['bcdry'].values *= f
        self.cds['bcwet'].values *= f
        return
    
    def adjust_temp_bias(self):
        """
        Updates air temperature according to preprocessed bias adjustments
        """
        old_T = self.cds['temp'].values
        new_T = eb_prms.temp_bias_slope * old_T + eb_prms.temp_bias_intercept
        self.cds['temp'].values = new_T 
        return
    
    def bias_adjust_binned(self,var):
        """
        Updated variables according to preprocessed bias adjustments
        """
        # Open .csv with binned correction factors
        bias_fp = eb_prms.bias_fp.replace('METHOD','binned').replace('VAR',var)
        assert os.path.exists(bias_fp), f'Binned data does not exist for {var}'
        bias_df = pd.read_csv(bias_fp)

        # Define bins and values
        bins = np.append(np.zeros(1), bias_df['bins'])
        values = self.cds[var].values
        scale = np.ones_like(self.cds[var].values)

        # Loop through bins and assign scale factor
        for i in range(1,len(bins)):
            index = np.where((values >= bins[i-1]) & (values < bins[i]))[0]
            scale[index] = bias_df['factor'][i-1]

        # Update values with scale factor
        self.cds[var].values = values * scale
        return
    
    def bias_adjust_quantile(self,var):
        """
        Updated variables according to preprocessed quantile mapping
        """
        # Open .csv with quantile mapping
        bias_fp = eb_prms.bias_fp.replace('METHOD','quantile_mapping').replace('VAR',var)
        assert os.path.exists(bias_fp), f'Quantile mapping file does not exist for {var}'
        bias_df = pd.read_csv(bias_fp)
        
        # Interpolate values according to quantile mapping
        values = self.cds[var].values
        adjusted = np.interp(values, bias_df['sorted'], bias_df['mapping'])

        # Update values
        self.cds[var].values = adjusted
        return

    def getVaporPressure(self,tempC):
        """
        Returns vapor pressure in Pa from air temperature in Celsius
        """
        return 610.94*np.exp(17.625*tempC/(tempC+243.04))
    
    def getDewTemp(self,vap):
        """
        Returns dewpoint air temperature in C from vapor pressure in Pa
        """
        return 243.04*np.log(vap/610.94)/(17.625-np.log(vap/610.94))

    def RMSE(self,y,pred):
        N = len(y)
        RMSE = np.sqrt(np.sum(np.square(pred-y))/N)
        return RMSE

    def get_vardict(self):
        # Determine filetag for MERRA2 lat/lon gridded files
        flat = str(int(np.floor(self.lat/10)*10))
        flon = str(int(np.floor(self.lon/10)*10))
        tag = eb_prms.MERRA2_filetag if eb_prms.MERRA2_filetag else f'{flat}_{flon}'

        # Update filenames for MERRA-2 (need grid lat/lon)
        self.reanalysis_fp = eb_prms.climate_fp
        self.var_dict = {'temp':{'fn':[],'vn':[]},
            'rh':{'fn':[],'vn':[]},'sp':{'fn':[],'vn':[]},
            'tp':{'fn':[],'vn':[]},'tcc':{'fn':[],'vn':[]},
            'SWin':{'fn':[],'vn':[]},'LWin':{'fn':[],'vn':[]},
            'uwind':{'fn':[],'vn':[]},'vwind':{'fn':[],'vn':[]},
            'bcdry':{'fn':[],'vn':[]},'bcwet':{'fn':[],'vn':[]},
            'ocdry':{'fn':[],'vn':[]},'ocwet':{'fn':[],'vn':[]},
            'dustdry':{'fn':[],'vn':[]},'dustwet':{'fn':[],'vn':[]},
            'elev':{'fn':[],'vn':[]},'time':{'fn':'','vn':''},
            'lat':{'fn':'','vn':''}, 'lon':{'fn':'','vn':''}}
        if eb_prms.reanalysis == 'MERRA2':
            self.reanalysis_fp += 'MERRA2/'
            self.var_dict['temp']['vn'] = 'T2M'
            self.var_dict['rh']['vn'] = 'RH2M'
            self.var_dict['sp']['vn'] = 'PS'
            self.var_dict['tp']['vn'] = 'PRECTOTCORR'
            self.var_dict['elev']['vn'] = 'PHIS'
            self.var_dict['tcc']['vn'] = 'CLDTOT'
            self.var_dict['SWin']['vn'] = 'SWGDN'
            self.var_dict['LWin']['vn'] = 'LWGAB'
            self.var_dict['uwind']['vn'] = 'U2M'
            self.var_dict['vwind']['vn'] = 'V2M'
            self.var_dict['bcwet']['vn'] = 'BCWT002'
            self.var_dict['bcdry']['vn'] = 'BCDP002'
            self.var_dict['ocwet']['vn'] = 'OCWT002'
            self.var_dict['ocdry']['vn'] = 'OCDP002'
            self.var_dict['dustwet']['vn'] = 'DUWT003'
            self.var_dict['dustdry']['vn'] = 'DUDP003'
            self.time_vn = 'time'
            self.lat_vn = 'lat'
            self.lon_vn = 'lon'
            self.elev_vn = self.var_dict['elev']['vn']
            # Variable filenames
            self.var_dict['temp']['fn'] = f'T2M/MERRA2_T2M_{tag}.nc'
            self.var_dict['rh']['fn'] = f'RH2M/MERRA2_RH2M_{tag}.nc'
            self.var_dict['sp']['fn'] = f'PS/MERRA2_PS_{tag}.nc'
            self.var_dict['tcc']['fn'] = f'CLDTOT/MERRA2_CLDTOT_{tag}.nc'
            self.var_dict['LWin']['fn'] = f'LWGAB/MERRA2_LWGAB_{tag}.nc'
            self.var_dict['SWin']['fn'] = f'SWGDN/MERRA2_SWGDN_{tag}.nc'
            self.var_dict['vwind']['fn'] = f'V2M/MERRA2_V2M_{tag}.nc'
            self.var_dict['uwind']['fn'] = f'U2M/MERRA2_U2M_{tag}.nc'
            self.var_dict['tp']['fn'] = f'PRECTOTCORR/MERRA2_PRECTOTCORR_{tag}.nc'
            self.var_dict['elev']['fn'] = f'MERRA2constants.nc4'
            self.var_dict['bcwet']['fn'] = f'BCWT002/MERRA2_BCWT002_{tag}.nc'
            self.var_dict['bcdry']['fn'] = f'BCDP002/MERRA2_BCDP002_{tag}.nc'
            self.var_dict['ocwet']['fn'] = f'OCWT002/MERRA2_OCWT002_{tag}.nc'
            self.var_dict['ocdry']['fn'] = f'OCDP002/MERRA2_OCDP002_{tag}.nc'
            self.var_dict['dustwet']['fn'] = f'DUWT003/MERRA2_DUWT003_{tag}.nc'
            self.var_dict['dustdry']['fn'] = f'DUDP003/MERRA2_DUDP003_{tag}.nc'
        elif eb_prms.reanalysis == 'ERA5-hourly':
            self.reanalysis_fp += 'ERA5/ERA5_hourly/'
            # Variable names for energy balance
            self.var_dict['temp']['vn'] = 't2m'
            self.var_dict['rh']['vn'] = 'rh'
            self.var_dict['sp']['vn'] = 'sp'
            self.var_dict['tp']['vn'] = 'tp'
            self.var_dict['elev']['vn'] = 'z'
            self.var_dict['tcc']['vn'] = 'tcc'
            self.var_dict['SWin']['vn'] = 'ssrd'
            self.var_dict['LWin']['vn'] = 'strd'
            self.var_dict['uwind']['vn'] = 'u10'
            self.var_dict['vwind']['vn'] = 'v10'
            self.var_dict['bcwet']['vn'] = 'BCWT002'
            self.var_dict['bcdry']['vn'] = 'BCDP002'
            self.var_dict['ocwet']['vn'] = 'OCWT002'
            self.var_dict['ocdry']['vn'] = 'OCDP002'
            self.var_dict['dustwet']['vn'] = 'DUWT003'
            self.var_dict['dustdry']['vn'] = 'DUDP003'
            self.time_vn = 'time'
            self.lat_vn = 'latitude'
            self.lon_vn = 'longitude'
            self.elev_vn = self.var_dict['elev']['vn']
            # Variable filenames
            self.var_dict['temp']['fn'] = 'ERA5_temp_hourly.nc'
            self.var_dict['rh']['fn'] = 'ERA5_rh_hourly.nc'
            self.var_dict['sp']['fn'] = 'ERA5_sp_hourly.nc'
            self.var_dict['tcc']['fn'] = 'ERA5_tcc_hourly.nc'
            self.var_dict['LWin']['fn'] = 'ERA5_LWin_hourly.nc'
            self.var_dict['SWin']['fn'] = 'ERA5_SWin_hourly.nc'
            self.var_dict['vwind']['fn'] = 'ERA5_vwind_hourly.nc'
            self.var_dict['uwind']['fn'] = 'ERA5_uwind_hourly.nc'
            self.var_dict['tp']['fn'] = 'ERA5_tp_hourly.nc'
            self.var_dict['elev']['fn'] = 'ERA5_geopotential_2000.nc'
            self.var_dict['bcwet']['fn'] = f'./../../MERRA2/BCWT002/MERRA2_BCWT002_{tag}.nc'
            self.var_dict['bcdry']['fn'] = f'./../../MERRA2/BCDP002/MERRA2_BCDP002_{tag}.nc'
            self.var_dict['ocwet']['fn'] = f'./../../MERRA2/OCWT002/MERRA2_OCWT002_{tag}.nc'
            self.var_dict['ocdry']['fn'] = f'./../../MERRA2/OCDP002/MERRA2_OCDP002_{tag}.nc'
            self.var_dict['dustwet']['fn'] = f'./../../MERRA2/DUWT003/MERRA2_DUWT003_{tag}.nc'
            self.var_dict['dustdry']['fn'] = f'./../../MERRA2/DUDP003/MERRA2_DUDP003_{tag}.nc'

    def exit(self):
        sys.exit()
 

    # UNUSED --- MOVE TO PYGEM EB GRAVEYARD
    # from sklearn.ensemble import RandomForestRegressor
    # def getGrainSizeModel(self,initSSA,var):
    #     path = '/home/claire/research/PyGEM-EB/pygem_eb/data/'
    #     fn = 'drygrainsize(SSAin=##).nc'.replace('##',str(initSSA))
    #     ds = xr.open_dataset(path+fn)

    #     # extract X values (temperature, density, temperature gradient)
    #     T = ds.coords['TVals'].to_numpy()
    #     p = ds.coords['DENSVals'].to_numpy()
    #     dTdz = ds.coords['DTDZVals'].to_numpy()
        
    #     # form meshgrid and corresponding y for model input
    #     TT,pp,ddTT = np.meshgrid(T,p,dTdz)
    #     X = np.array([TT.ravel(),pp.ravel(),ddTT.ravel()]).T
    #     y = []
    #     for tpd in X:
    #         tsel = tpd[0]
    #         psel = tpd[1]
    #         dtsel = tpd[2]
    #         y.append(ds.sel(TVals=tsel,DENSVals=psel,DTDZVals=dtsel)[var].to_numpy())
    #     y = np.array(y)

    #     # dr0 can be modeled linearly; kappa and tau should be log transformed
    #     transform = 'none' if var=='dr0mat' else 'log'
    #     if transform == 'log':
    #         y = np.log(y)

    #     # randomly select training and testing data to store statistics
    #     np.random.seed(9)
    #     percent_train = 90
    #     N = len(y)
    #     train_mask = np.zeros_like(y,dtype=np.bool_)
    #     train_mask[np.random.permutation(N)[:int(N*percent_train / 100)]] = True
    #     X_train = X[train_mask,:]
    #     X_val = X[np.logical_not(train_mask),:]
    #     y_train = y[train_mask].reshape(-1,1)
    #     y_val = y[np.logical_not(train_mask)].reshape(-1,1)

    #     # train rain forest model
    #     rf = RandomForestRegressor(max_depth=15,n_estimators=10)
    #     y_train = y_train.ravel()
    #     rf.fit(X_train,y_train)
    #     trainloss = self.RMSE(y_train,rf.predict(X_train))
    #     valloss = self.RMSE(y_val,rf.predict(X_val))

    #     return rf,trainloss,valloss
        <|MERGE_RESOLUTION|>--- conflicted
+++ resolved
@@ -6,15 +6,11 @@
 # Built-in libraries
 import threading
 import os,sys
-<<<<<<< HEAD
-import time
-=======
 # External libraries
 import pandas as pd
 import numpy as np
 import xarray as xr
 # Local libraries
->>>>>>> a27e2648
 import pygem_eb.input as eb_prms
 
 class Climate():
