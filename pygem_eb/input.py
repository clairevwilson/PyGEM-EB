# Built-in libraries
import os
import socket
# External libraries
import numpy as np
import pandas as pd
import xarray as xr

# ========== USER OPTIONS ========== 
<<<<<<< HEAD
glac_no = '01.00570'    # RGI glacier ID
use_AWS = False         # Use AWS data?
=======
glac_no = '00.00000'    # RGI glacier ID
use_AWS = True          # Use AWS data?
>>>>>>> 8ce592e9
debug = False           # Print monthly model status?
store_data = True       # Save data?

# ========== DIRECTORIES AND FILEPATHS ========== 
machine = socket.gethostname()
# GLACIER
metadata_fp = 'data/glacier_metadata.csv'                   # Glacier metadata filepath
site_fp = 'data/by_glacier/GLACIER/site_constants.csv'      # Generalized glacier site info filepath
RGI_fp = '../RGI/rgi60/00_rgi60_attribs/'                   # Randolph Glacier Inventory filepath
AWS_fp = '../climate_data/AWS/'                             # Weather station data filepath
# SNICAR
grainsize_fp = 'data/grainsize/drygrainsize(SSAin=##).nc'   # Grain size evolution lookup table filepath
snicar_input_fp = 'biosnicar-py/biosnicar/inputs.yaml'      # SNICAR input filepath
clean_ice_fp = 'biosnicar-py/Data/OP_data/480band/r_sfc/gulkana_cleanice_avg_bba3732.csv' # Ice spectrum filepath
# INITIAL CONDITIONS
initial_temp_fp = 'data/sample_initial_temp.csv'            # Initial temperature profile filepath
initial_density_fp = 'data/sample_initial_density.csv'      # Initial density profile filepath
initial_grains_fp = 'data/sample_initial_grains.csv'        # Initial grain size profile filepath
initial_LAP_fp = 'data/sample_initial_laps.csv'             # Initial LAP content # f'/../Data/Nagorski/May_Mend-2_BC.csv'
# SHADING
dem_fp = '../data/dems/GLACIER_dem.tif'                     # Generalized DEM filepath
shading_fp = 'data/by_glacier/GLACIER/shade/GLACIERSITE_shade.csv'# Generalized shading filepath
# CLIMATE
bias_fp = 'data/bias_adjustment/METHOD_VAR.csv'             # Generalized bias adjustment filepath
climate_fp = '../climate_data/'                             # Climate data filepath
# OUTPUT
output_filepath = '../Output/'                              # Output filepath
albedo_out_fp = '../Output/EB/albedo.csv'                   # Output spectral albedo filepath

# ========== CLIMATE AND TIME INPUTS ========== 
# TIME
startdate = pd.to_datetime('2024-04-20 00:00:00') 
enddate = pd.to_datetime('2024-08-20 00:00:00')

# REANALYSIS CHOICES
reanalysis = 'MERRA2'                       # 'MERRA2' ('ERA5-hourly' ***** BROKEN)
MERRA2_filetag = False                      # False or string to follow 'MERRA2_VAR_' in MERRA2 filename
bias_vars = ['wind','SWin','temp','rh']     # Vars to correct by quantile mapping
    
# ========== MODEL OPTIONS ========== 
# INITIALIATION
initialize_temp = 'interpolate'     # 'interpolate' or 'ripe'
initialize_density = 'interpolate'  # 'interpolate' or 'constant'
initialize_LAPs = 'clean'           # 'interpolate' or 'clean' 
initialize_water = 'dry'            # 'dry' or 'saturated'
surftemp_guess =  -10               # guess for surface temperature of first timestep [C]
initial_snow_depth = 1              # default amount of initial snow [m]
initial_firn_depth = 0              # default amount of initial firn [m]
initial_ice_depth = 200             # default amount of initial ice [m]
# Initial depths of snow and firn may be specified in site_constants or the command line using --s0, --f0

# OUTPUT
store_vars = ['MB','EB','climate','layers']  # Variables to store of the possible set: ['MB','EB','climate','layers']
store_bands = False         # Store spectral albedo .csv
store_climate = False       # Store climate dataset .nc

# METHODS
method_turbulent = 'BulkRichardson'     # 'MO-similarity' or 'BulkRichardson' 
method_diffuse = 'Wohlfahrt'            # 'Wohlfahrt', 'none'
method_heateq = 'Crank-Nicholson'       # 'Crank-Nicholson'
method_densification = 'Boone'          # 'Boone', 'HerronLangway', 'Kojima'
method_cooling = 'iterative'            # 'minimize','iterative' (fast)
method_ground = 'MolgHardy'             # 'MolgHardy'
method_conductivity = 'Douville'        # 'Sauter', 'Douville','Jansson','OstinAndersson','VanDusen'

# CONSTANT SWITCHES
constant_snowfall_density = False       # False or density [kg m-3]
constant_freshgrainsize = 54.5          # False or grain size [um] (Kuipers Munneke (2011): 54.5)
constant_drdry = False                  # False or dry metamorphism grain size growth rate [um s-1] (1e-4 seems reasonable)

# ALBEDO SWITCHES
switch_snow = 1             # 0 to turn off fresh snow feedback; 1 to include it
switch_melt = 2             # 0 to turn off melt feedback; 1 for simple degradation; 2 for grain size evolution
switch_LAPs = 1             # 0 to turn off LAPs; 1 to turn on

# ========== INTERNAL CONFIGURATION ========== 
# TIMESTEP
dt = 3600                   # Model timestep [s]
daily_dt = 3600*24          # Seconds in a day [s]
dt_heateq = 3600/5          # Time resolution of heat eq [s] (integer multiple of 3600s)

# ALBEDO BANDS
wvs = np.round(np.arange(0.2,5,0.01),2) # 480 bands used by SNICAR
band_indices = {}           # dictionary for storing spectral albedo
for i in np.arange(0,480):
    band_indices['Band '+str(i)] = np.array([i])
initSSA = 80   # estimate of Specific Surface Area of fresh snowfall (60, 80 or 100)
grainsize_ds = xr.open_dataset(grainsize_fp.replace('##',str(initSSA)))

# ========== PARAMETERS and CONSTANTS ==========
# <<<<<< Climate downscaling >>>>>
sky_view = 0.95             # Sky-view factor [-]
wind_factor = 1             # Wind factor [-]
kp = 2                      # Precipitation factor [-]
precgrad = 0.000129         # Precipitation gradient with elevation [m-1]
lapserate = -0.0065         # Temperature lapse rate for both gcm to glacier and on glacier between elevation bins [C m-1]
albedo_ice = 0.47           # Ice albedo [-] 
snow_threshold_low = 0.2    # Lower threshold for linear snow-rain scaling [C]
snow_threshold_high = 2.2   # Upper threshold for linear snow-rain scaling [C]
wind_ref_height = 10 if reanalysis in ['ERA5-hourly'] else 2  # Reference height for wind speed [m]
# <<<<<< Numerical >>>>>
dz_toplayer = 0.03          # Thickness of the uppermost layer [m]
layer_growth = 0.5          # Rate of exponential growth of layer size (smaller layer growth = more layers) recommend 0.3-.6
max_nlayers = 80            # Maximum number of vertical layers allowed (more layers --> larger file size)
max_dz = 2                  # Max layer height
mb_threshold = 0.1          # Threshold to consider not conserving mass (kg m-2 = mm w.e.)
min_glacier_depth = 2       # Minimum ice depth to end the model run [m]
# <<<<<< Boundary conditions >>>>>
temp_temp = 0               # Temperature of temperate ice [C]
temp_depth = 10             # Depth of temperate ice [m]
# <<<<<< Physical properties of snow, ice, water and air >>>>>
density_water = 1000        # Density of water [kg m-3]
density_ice = 900           # Density of ice [kg m-3]
density_firn = 700          # Density threshold for firn [kg m-3]
density_snow = 500          # Average density of snow if held constant [kg m-3]
k_air = 0.023               # Thermal conductivity of air [W K-1 m-1] (Mellor, 1997)
k_ice = 2.25                # Thermal conductivity of ice [W K-1 m-1]
k_water = 0.56              # Thermal conductivity of water [W K-1 m-1]
Cp_water = 4184             # Isobaric heat capacity of water [J kg-1 K-1]
Cp_air = 1005               # Isobaric heat capacity of air [J kg-1 K-1]
Cp_ice = 2050               # Isobaric heat capacity of ice [J kg-1 K-1]
Lv_evap = 2514000           # latent heat of evaporation [J kg-1]
Lv_sub = 2849000            # latent heat of sublimation [J kg-1]
Lh_rf = 333550              # Latent heat of fusion of ice [J kg-1]
viscosity_snow = 3.7e7      # Viscosity of snow [Pa-s]
firn_grainsize = 2000       # Grain size of firn [um]
rfz_grainsize = 1500        # Grain size of refrozen snow [um]
ice_grainsize = 5000        # Grain size of ice [um] (placeholder; unused)
# <<<<<< Universal constants >>>>>
gravity = 9.81              # Gravity [m s-2]
karman = 0.4                # von Karman's constant [-]
sigma_SB = 5.67037e-8       # Stefan-Boltzmann constant [W m-2 K-4]
# <<<<<< Ideal gas law >>>>>
R_gas = 8.3144598           # Universal gas constant [J mol-1 K-1]
molarmass_air = 0.0289644   # Molar mass of Earth's air [kg mol-1]
pressure_std = 101325       # Standard pressure [Pa]
temp_std = 293.15           # Standard temperature [K]
density_std = 1.225         # Air density at sea level [kg m-3]
# <<<<<< Model parameterizations >>>>>
Boone_c5 = 0.022            # Densification parameter [m3 kg-1]
roughness_fresh_snow = 0.24 # Surface roughness length for fresh snow [mm] (Moelg et al. 2012, TC)
roughness_aged_snow = 10    # Surface roughness length for aged snow [mm]
roughness_firn = 4          # Surface roughness length for firn [mm] (Moelg et al. 2012, TC)
roughness_ice = 20          # Surface roughness length for ice [mm] (Moelg et al. 2012, TC)
roughness_aging_rate = 0.5  # Rate in mm/day fresh --> aged snow (60 days from 0.24 to 4.0 => 0.06267)
wet_snow_C = 4.22e-13       # Constant for wet snow metamorphosis [m3 s-1]
Sr = 0.033                  # Fraction of irreducible water content for percolation [-]
albedo_ground = 0.2         # Albedo of ground [-]
# <<<<<< SNICAR >>>>>
albedo_TOD = [14]           # List of time(s) of day to calculate albedo [hr] 
diffuse_cloud_limit = 0.6   # Threshold to consider cloudy vs clear-sky in SNICAR [-]
include_LWC_SNICAR = False  # Include liquid water in SNICAR? (slush)
grainshape_SNICAR = 0       # 0: sphere, 1: spheroid, 2: hexagonal plate, 3: koch snowflake, 4: hexagonal prisms
# <<<<<< Constants for switch runs >>>>>
albedo_deg_rate = 15        # Rate of exponential decay of albedo
average_grainsize = 300     # Grainsize to treat as constant if switch_melt is 0 [um]
albedo_fresh_snow = 0.85    # Albedo of fresh snow for exponential method [-] (Moelg et al. 2012, TC)
albedo_firn = 0.5           # Albedo of firn [-]
# <<<<<< BC and dust >>>>>
# 1 kg m-3 = 1e6 ppb = ng g-1 = ug L-1
ksp_BC = 1                  # Meltwater scavenging efficiency of BC [-] (0.1-0.2 from CLM5)
ksp_OC = 1                  # Meltwater scavenging efficiency of OC [-] (0.1-0.2 from CLM5)
ksp_dust = 0.01             # Meltwater scavenging efficiency of dust [-] (0.015 from CLM5)
BC_freshsnow = 0            # Concentration of BC in fresh snow for initialization [kg m-3]
OC_freshsnow = 0            # Concentration of OC in fresh snow for initialization [kg m-3]
dust_freshsnow = 0          # Concentration of dust in fresh snow for initilization [kg m-3]
adjust_deposition = False   # Adjust deposition according to preprocessed factor
# <<<<<< MERRA-2: LAP binning >>>>>
ratio_BC2_BCtot = 2.08      # Ratio to transform BC bin 2 deposition to total BC
ratio_OC2_OCtot = 1.54      # Ratio to transform OC bin 2 deposition to total OC
ratio_DU3_DUtot = 3         # Ratio to transform dust bin 3 deposition to total dust
ratio_DU_bin1 = 0.0751      # Ratio to transform total dust to SNICAR Bin 1 (0.05-0.5um)
ratio_DU_bin2 = 0.20535     # " SNICAR Bin 2 (0.5-1.25um)
ratio_DU_bin3 = 0.481675    # " SNICAR Bin 3 (1.25-2.5um)
ratio_DU_bin4 = 0.203775    # " SNICAR Bin 4 (2.5-5um)
ratio_DU_bin5 = 0.034       # " SNICAR Bin 5 (5-50um)
# <<<<<< End-of-summer >>>>>
end_summer_doy = 228        # Day of year to starting checking for end of summer (snow -> firn)
new_snow_threshold = 0.05   # Threshold for new snow to consider the start of winter (m w.e.)
new_snow_days = 10          # Number of days to sum snow over and compare against threshold

# ========== OTHER PYGEM INPUTS ========== 
# rgi_regionsO1 = [1]
# rgi_regionsO2 = [2]
# rgi_glac_number = 'all'

# # Types of glaciers to include (True) or exclude (False)
# include_landterm = True                # Switch to include land-terminating glaciers
# include_laketerm = True                # Switch to include lake-terminating glaciers
# include_tidewater = True               # Switch to include tidewater glaciers
# ignore_calving = False                 # Switch to ignore calving and treat tidewater glaciers as land-terminating
# oggm_base_url = 'https://cluster.klima.uni-bremen.de/~oggm/gdirs/oggm_v1.4/L1-L2_files/elev_bands/'
# logging_level = 'DEBUG' # DEBUG, INFO, WARNING, ERROR, WORKFLOW, CRITICAL (recommended WORKFLOW)
# option_leapyear = 1 # 0 to exclude leap years

# # Reference period runs (runs up to present)
# ref_startyear = 1980                # first year of model run (reference dataset)
# ref_endyear = 2019                  # last year of model run (reference dataset)
# ref_wateryear = 'calendar'          # options for years: 'calendar', 'hydro', 'custom'
# ref_spinupyears = 0                 # spin up years

# # This is where the simulation runs climate data will be set up once we're there
# # Simulation runs (refers to period of simulation and needed separately from reference year to account for bias adjustments)
# gcm_startyear = 1980            # first year of model run (simulation dataset)
# gcm_endyear = 2019              # last year of model run (simulation dataset)
# gcm_wateryear = 'calendar'      # options for years: 'calendar', 'hydro', 'custom'
# gcm_spinupyears = 0             # spin up years for simulation (output not set up for spinup years at present)
# constantarea_years = 0          # number of years to not let the area or volume change
# if gcm_spinupyears > 0:
#     assert 0==1, 'Code needs to be tested to enure spinup years are correctly accounted for in output files'

# GRAVEYARD
# WAYS OF MAKING BIN_ELEV
# dynamics = False
# if dynamics:
#     gdir = oggm.single_flowline_glacier_directory(glac_no, logging_level='CRITICAL') #,has_internet=False
#     all_fls = oggm.get_glacier_zwh(gdir)
#     fls = all_fls.iloc[np.nonzero(all_fls['h'].to_numpy())] # remove empty bins
#     bin_indices = np.linspace(len(fls.index)-1,0,n_bins,dtype=int)
#     bin_elev = fls.iloc[bin_indices]['z'].to_numpy()
#     bin_ice_depth = fls.iloc[bin_indices]['h'].to_numpy()
# bin_elev = np.array([1270,1385,1470,1585,1680,1779]) # From Takeuchi 2009
# bin_elev = np.array([1526,1693,1854])
# bin_ice_depth = np.ones(len(bin_elev)) * 200

# temp_bias_adjust = False                        # Adjust MERRA-2 temperature linearly? ***** probably can delete these
# temp_bias_slope = 0.57596                       # Slope of MERRA-2 --> ON-ICE AWS
# temp_bias_intercept = 1.799                     # Intercept of MERRA-2 --> ON-ICE AWS
# in climate.py under if eb_prms.reanalysis == 'MERRA2':
            # Correct MERRA-2 temperature bias
            # temp_filled = True if not self.args.use_AWS else 'temp' in self.need_vars
            # if eb_prms.temp_bias_adjust and temp_filled:
            #     self.adjust_temp_bias()<|MERGE_RESOLUTION|>--- conflicted
+++ resolved
@@ -7,13 +7,8 @@
 import xarray as xr
 
 # ========== USER OPTIONS ========== 
-<<<<<<< HEAD
 glac_no = '01.00570'    # RGI glacier ID
 use_AWS = False         # Use AWS data?
-=======
-glac_no = '00.00000'    # RGI glacier ID
-use_AWS = True          # Use AWS data?
->>>>>>> 8ce592e9
 debug = False           # Print monthly model status?
 store_data = True       # Save data?
 
